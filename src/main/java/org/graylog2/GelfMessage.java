--- conflicted
+++ resolved
@@ -78,7 +78,6 @@
         return JSONValue.toJSONString(map);
     }
 
-<<<<<<< HEAD
     public ByteBuffer[] toDatagrams() {
 		byte[] messageBytes = gzipMessage( toJson() );
 		ByteBuffer[] datagrams = new ByteBuffer[ messageBytes.length / MAXIMUM_CHUNK_SIZE + 1 ];
@@ -87,20 +86,6 @@
 		} else {
 			datagrams[0] = ByteBuffer.allocate( messageBytes.length );
 			datagrams[0].put( messageBytes );
-=======
-    public ByteBuffer[] toDatagrams()
-	{
-		byte[] messageBytes = gzipMessage( toJson() );
-		ByteBuffer[] datagrams = new ByteBuffer[ messageBytes.length / MAXIMUM_CHUNK_SIZE + 1 ];
-		if ( messageBytes.length > MAXIMUM_CHUNK_SIZE )
-		{
-			sliceDatagrams( messageBytes, datagrams );
-		}
-		else
-		{
-			datagrams[ 0 ] = ByteBuffer.allocate( messageBytes.length );
-			datagrams[ 0 ].put( messageBytes );
->>>>>>> 6a073dd4
 			datagrams[0].flip();
 		}
 		return datagrams;
@@ -124,15 +109,9 @@
                 to = messageLength;
             }
 			byte[] datagram = concatByteArray( header, Arrays.copyOfRange( messageBytes, from, to ) );
-<<<<<<< HEAD
 			datagrams[idx] = ByteBuffer.allocate( datagram.length );
 			datagrams[idx].put(datagram);
 			datagrams[idx].flip();
-=======
-			datagrams[ idx ] = ByteBuffer.allocate( datagram.length );
-			datagrams[ idx ].put( datagram );
-			datagrams[ idx ].flip();
->>>>>>> 6a073dd4
         }
     }
 
@@ -145,7 +124,13 @@
 
         try {
             GZIPOutputStream stream = new GZIPOutputStream(bos);
-            stream.write(message.getBytes());
+            byte[] bytes = null;
+            try {
+                bytes = message.getBytes("UTF-8");
+            } catch (UnsupportedEncodingException e) {
+                throw new RuntimeException("No UTF-8 support available.", e);
+            }
+            stream.write(bytes);
             stream.finish();
             stream.close();
             byte[] zipped = bos.toByteArray();
